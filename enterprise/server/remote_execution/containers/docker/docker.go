--- conflicted
+++ resolved
@@ -86,11 +86,7 @@
 
 	// explicitly pull the image before running to avoid the
 	// pull output logs spilling into the execution logs.
-<<<<<<< HEAD
-	if err := container.PullImageIfNecessary(ctx, r); err != nil {
-=======
-	if err := r.PullImageIfNecessary(ctx, creds); err != nil {
->>>>>>> af44e52e
+	if err := container.PullImageIfNecessary(ctx, r, creds); err != nil {
 		result.Error = wrapDockerErr(err, fmt.Sprintf("failed to pull docker image %q", r.image))
 		return result
 	}
@@ -269,11 +265,7 @@
 	return err.Error()
 }
 
-<<<<<<< HEAD
 func (r *dockerCommandContainer) IsImageCached(ctx context.Context) (bool, error) {
-=======
-func (r *dockerCommandContainer) PullImageIfNecessary(ctx context.Context, creds container.PullCredentials) error {
->>>>>>> af44e52e
 	_, _, err := r.client.ImageInspectWithRaw(ctx, r.image)
 	if err == nil {
 		return true, nil
@@ -284,9 +276,7 @@
 	return false, nil
 }
 
-<<<<<<< HEAD
-func (r *dockerCommandContainer) PullImage(ctx context.Context) error {
-=======
+func (r *dockerCommandContainer) PullImage(ctx context.Context, creds container.PullCredentials) error {
 	if !creds.IsEmpty() {
 		authCfg := dockertypes.AuthConfig{
 			Username: creds.Username,
@@ -309,7 +299,6 @@
 		return nil
 	}
 
->>>>>>> af44e52e
 	// TODO: find a way to implement this without calling the Docker CLI.
 	// Currently it's a bit involved to replicate the exact protocols that the
 	// CLI uses to pull images.
