--- conflicted
+++ resolved
@@ -827,11 +827,8 @@
 	return nil
 }
 
-<<<<<<< HEAD
-=======
 // Wait waits until the underlying VM exits. It returns an error if one is
 // encountered while waiting.
->>>>>>> 51159377
 func (c *firecrackerContainer) Wait(ctx context.Context) error {
 	return c.machine.Wait(ctx)
 }
