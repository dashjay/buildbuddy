package runner

import (
	"bufio"
	"context"
	"encoding/binary"
	"fmt"
	"io"
	"math"
	"os"
	"path/filepath"
	"regexp"
	"strings"
	"sync"
	"time"

	"github.com/buildbuddy-io/buildbuddy/enterprise/server/auth"
	"github.com/buildbuddy-io/buildbuddy/enterprise/server/remote_execution/commandutil"
	"github.com/buildbuddy-io/buildbuddy/enterprise/server/remote_execution/container"
	"github.com/buildbuddy-io/buildbuddy/enterprise/server/remote_execution/containers/bare"
	"github.com/buildbuddy-io/buildbuddy/enterprise/server/remote_execution/containers/containerd"
	"github.com/buildbuddy-io/buildbuddy/enterprise/server/remote_execution/containers/docker"
	"github.com/buildbuddy-io/buildbuddy/enterprise/server/remote_execution/platform"
	"github.com/buildbuddy-io/buildbuddy/enterprise/server/remote_execution/workspace"
	"github.com/buildbuddy-io/buildbuddy/enterprise/server/tasksize"
	"github.com/buildbuddy-io/buildbuddy/server/config"
	"github.com/buildbuddy-io/buildbuddy/server/environment"
	"github.com/buildbuddy-io/buildbuddy/server/interfaces"
	"github.com/buildbuddy-io/buildbuddy/server/metrics"
	"github.com/buildbuddy-io/buildbuddy/server/resources"
	"github.com/buildbuddy-io/buildbuddy/server/util/log"
	"github.com/buildbuddy-io/buildbuddy/server/util/perms"
	"github.com/buildbuddy-io/buildbuddy/server/util/status"
	"github.com/golang/protobuf/proto"
	"github.com/prometheus/client_golang/prometheus"

	aclpb "github.com/buildbuddy-io/buildbuddy/proto/acl"
	repb "github.com/buildbuddy-io/buildbuddy/proto/remote_execution"
	uidpb "github.com/buildbuddy-io/buildbuddy/proto/user_id"
	wkpb "github.com/buildbuddy-io/buildbuddy/proto/worker"
	dockerclient "github.com/docker/docker/client"
)

const (
	// Runner states

	// initial means the container struct has been created but no actual container
	// has been created yet.
	initial state = iota
	// ready means the container is created and ready to run commands.
	ready
	// paused means the container is frozen and is eligible for addition to the
	// container pool.
	paused
	// removed means the container has been removed and cannot execute any more
	// commands.
	removed

	// How long to spend waiting for a runner to be removed before giving up.
	runnerCleanupTimeout = 30 * time.Second
	// Allowed time to spend trying to pause a runner and add it to the pool.
	runnerRecycleTimeout = 15 * time.Second

	// How big a runner's workspace is allowed to get before we decide that it
	// can't be added to the pool and must be cleaned up instead.
	defaultRunnerDiskSizeLimitBytes = 16e9
	// Memory usage estimate multiplier for pooled runners, relative to the
	// default memory estimate for execution tasks.
	runnerMemUsageEstimateMultiplierBytes = 6.5
	// The maximum fraction of allocated RAM that can be allocated to pooled
	// runners.
	runnerAllocatedRAMFractionBytes = 0.8

	// Label assigned to runner pool request count metric for fulfilled requests.
	hitStatusLabel = "hit"
	// Label assigned to runner pool request count metric for unfulfilled requests.
	missStatusLabel = "miss"
)

var (
	// RunnerMaxMemoryExceeded is returned from Pool.Add if a runner cannot be
	// added to the pool because its current memory consumption exceeds the max
	// configured limit.
	RunnerMaxMemoryExceeded = status.ResourceExhaustedError("runner memory limit exceeded")
	// RunnerMaxDiskSizeExceeded is returned from Pool.Add if a runner cannot be
	// added to the pool because its current disk usage exceeds the max configured
	// limit.
	RunnerMaxDiskSizeExceeded = status.ResourceExhaustedError("runner disk size limit exceeded")

	podIDFromCpusetRegexp = regexp.MustCompile("/kubepods(/.*?)?/pod([a-z0-9\\-]{36})/")

	flagFilePattern           = regexp.MustCompile(`^(?:@|--?flagfile=)(.+)`)
	externalRepositoryPattern = regexp.MustCompile(`^@.*//.*`)
)

func k8sPodID() (string, error) {
	if _, err := os.Stat("/proc/1/cpuset"); err != nil {
		if os.IsNotExist(err) {
			return "", nil
		}
		return "", err
	}
	buf, err := os.ReadFile("/proc/1/cpuset")
	if err != nil {
		return "", err
	}
	cpuset := string(buf)
	if m := podIDFromCpusetRegexp.FindStringSubmatch(cpuset); m != nil {
		return m[2], nil
	}
	return "", nil
}

// State indicates the current state of a CommandContainer.
type state int

// CommandRunner represents a command container and attached workspace.
type CommandRunner struct {
	// ACL controls who can use this runner.
	ACL *aclpb.ACL
	// PlatformProperties holds the platform properties for the last
	// task executed by this runner.
	PlatformProperties *platform.Properties
	// WorkerKey is the peristent worker key. Only tasks with matching
	// worker key can execute on this runner.
	WorkerKey string
	// InstanceName is the remote instance name specified when creating this
	// runner. Only tasks with matching remote instance names can execute on this
	// runner.
	InstanceName string

	// pool holds a reference to the parent pool that constructed this runner.
	pool *Pool

	// Container is the handle on the container (possibly the bare /
	// NOP container) that is used to execute commands.
	Container container.CommandContainer
	// Workspace holds the data which is used by this runner.
	Workspace *workspace.Workspace

	// State is the current state of the runner as it pertains to reuse.
	state state

	// Stdin handle to send persistent WorkRequests to.
	stdinWriter io.Writer
	// Stdout handle to read persistent WorkResponses from.
	// N.B. This is a bufio.Reader to support ByteReader required by ReadUvarint.
	stdoutReader *bufio.Reader
	// Keeps track of whether or not we encountered any errors that make the runner non-reusable.
	doNotReuse bool

	// Cached resource usage values from the last time the runner was added to
	// the pool.

	memoryUsageBytes int64
	diskUsageBytes   int64
}

func (r *CommandRunner) PrepareForTask(task *repb.ExecutionTask) error {
	r.Workspace.SetTask(task)
	// Clean outputs for the current task if applicable, in case
	// those paths were written as read-only inputs in a previous action.
	if r.PlatformProperties.RecycleRunner {
		if err := r.Workspace.Clean(); err != nil {
			log.Errorf("Failed to clean workspace: %s", err)
			return err
		}
	}
	if err := r.Workspace.CreateOutputDirs(); err != nil {
		return status.UnavailableErrorf("Error creating output directory: %s", err.Error())
	}
	return nil
}

func (r *CommandRunner) Run(ctx context.Context, command *repb.Command) *interfaces.CommandResult {
	if err := r.pool.markActive(ctx, r); err != nil {
		return commandutil.ErrorResult(err)
	}
	defer r.pool.markInactive(r)

	if !r.PlatformProperties.RecycleRunner {
		// If the container is not recyclable, then use `Run` to walk through
		// the entire container lifecycle in a single step.
		// TODO: Remove this `Run` method and call lifecycle methods directly.
		return r.Container.Run(ctx, command, r.Workspace.Path())
	}

	// Get the container to "ready" state so that we can exec commands in it.
	switch r.state {
	case initial:
		if err := r.Container.PullImageIfNecessary(ctx); err != nil {
			return commandutil.ErrorResult(err)
		}
		if err := r.Container.Create(ctx, r.Workspace.Path()); err != nil {
			return commandutil.ErrorResult(err)
		}
		r.state = ready
		break
	case paused:
		if err := r.Container.Unpause(ctx); err != nil {
			return commandutil.ErrorResult(err)
		}
		r.state = ready
		break
	default:
		return commandutil.ErrorResult(status.FailedPreconditionErrorf("unexpected runner state %d; this should never happen", r.state))
	}

	if r.supportsPersistentWorkers(ctx, command) {
		return r.sendPersistentWorkRequest(ctx, command)
	}

	return r.Container.Exec(ctx, command, nil, nil)
}

func (r *CommandRunner) Remove(ctx context.Context) error {
	errs := []error{}
<<<<<<< HEAD
=======
	if err := r.Workspace.Remove(); err != nil {
		errs = append(errs, err)
	}
>>>>>>> e5f6f6c9
	if s := r.state; s != initial && s != removed {
		r.state = removed
		if err := r.Container.Remove(ctx); err != nil {
			errs = append(errs, err)
		}
	}
	if err := r.Workspace.Remove(); err != nil {
		errs = append(errs, err)
	}
	if len(errs) > 0 {
		return errSlice(errs)
	}
	return nil
}

func (r *CommandRunner) RemoveWithTimeout(ctx context.Context) error {
	ctx, cancel := context.WithTimeout(ctx, runnerCleanupTimeout)
	defer cancel()
	return r.Remove(ctx)
}

func (r *CommandRunner) RemoveInBackground() {
	// TODO: Add to a cleanup queue instead of spawning a goroutine here.
	go func() {
		if err := r.RemoveWithTimeout(context.Background()); err != nil {
			log.Errorf("Failed to remove runner: %s", err)
		}
	}()
}

// ACLForUser returns an ACL that grants anyone in the given user's group to
// Read/Write permissions for a runner.
func ACLForUser(user interfaces.UserInfo) *aclpb.ACL {
	if user == nil {
		return nil
	}
	userID := &uidpb.UserId{Id: user.GetUserID()}
	groupID := user.GetGroupID()
	permBits := perms.OWNER_READ | perms.OWNER_WRITE | perms.GROUP_READ | perms.GROUP_WRITE
	return perms.ToACLProto(userID, groupID, permBits)
}

// Pool keeps track of command runners, both inactive (paused) and running.
//
// In the case of bare command execution, paused runners may not actually
// have their execution suspended. The pool doesn't currently account for CPU
// usage in this case.
type Pool struct {
	env              environment.Env
	podID            string
	buildRoot        string
	dockerClient     *dockerclient.Client
	containerdSocket string

	maxRunnerCount            int
	maxRunnerMemoryUsageBytes int64
	maxRunnerDiskUsageBytes   int64

	mu             sync.RWMutex // protects(isShuttingDown, runners, activeRunners)
	isShuttingDown bool
	runners        []*CommandRunner
	activeRunners  map[*CommandRunner]struct{}
}

func NewPool(env environment.Env) (*Pool, error) {
	executorConfig := env.GetConfigurator().GetExecutorConfig()
	if executorConfig == nil {
		return nil, status.FailedPreconditionError("No executor config found")
	}

	podID, err := k8sPodID()
	if err != nil {
		return nil, status.FailedPreconditionErrorf("Failed to determine k8s pod ID: %s", err)
	}

	var dockerClient *dockerclient.Client
	containerdSocket := ""
	if executorConfig.ContainerdSocket != "" {
		_, err := os.Stat(executorConfig.ContainerdSocket)
		if os.IsNotExist(err) {
			return nil, status.FailedPreconditionErrorf("Containerd socket %q not found", executorConfig.ContainerdSocket)
		}
		containerdSocket = executorConfig.ContainerdSocket
		log.Info("Using containerd for execution")
		if executorConfig.DockerSocket != "" {
			log.Warning("containerd_socket and docker_socket both specified. Ignoring docker_socket in favor of containerd.")
		}
	} else if executorConfig.DockerSocket != "" {
		_, err := os.Stat(executorConfig.DockerSocket)
		if os.IsNotExist(err) {
			return nil, status.FailedPreconditionErrorf("Docker socket %q not found", executorConfig.DockerSocket)
		}
		dockerSocket := executorConfig.DockerSocket
		dockerClient, err = dockerclient.NewClientWithOpts(
			dockerclient.WithHost(fmt.Sprintf("unix://%s", dockerSocket)),
			dockerclient.WithAPIVersionNegotiation(),
		)
		if err != nil {
			return nil, status.FailedPreconditionErrorf("Failed to create docker client: %s", err)
		}
		log.Info("Using docker for execution")
	}

	p := &Pool{
		env:              env,
		podID:            podID,
		dockerClient:     dockerClient,
		containerdSocket: containerdSocket,
		buildRoot:        executorConfig.GetRootDirectory(),
		runners:          []*CommandRunner{},
<<<<<<< HEAD
		activeRunners:    map[*CommandRunner]struct{}{},
=======
>>>>>>> e5f6f6c9
	}
	p.setLimits(&executorConfig.RunnerPool)
	return p, nil
}

func (p *Pool) props() *platform.ExecutorProperties {
	return &platform.ExecutorProperties{
		ContainerType: p.containerType(),
	}
}

func (p *Pool) containerType() platform.ContainerType {
	if p.dockerClient != nil {
		return platform.DockerContainerType
	}
	if p.containerdSocket != "" {
		return platform.ContainerdContainerType
	}
	return platform.BareContainerType
<<<<<<< HEAD
}

func (p *Pool) markActive(ctx context.Context, r *CommandRunner) error {
	p.mu.Lock()
	defer p.mu.Unlock()

	if p.isShuttingDown {
		return status.UnavailableErrorf("Pool is shutting down; new tasks may not be made active.")
	}
	p.activeRunners[r] = struct{}{}
	return nil
}

func (p *Pool) markInactive(r *CommandRunner) {
	p.mu.Lock()
	defer p.mu.Unlock()
	delete(p.activeRunners, r)
}

func (p *Pool) shuttingDown() bool {
	p.mu.Lock()
	defer p.mu.Unlock()
	return p.isShuttingDown
=======
>>>>>>> e5f6f6c9
}

// Add adds the given runner into the pool, evicting older runners if needed.
// If an error is returned, the runner was not successfully added to the pool.
func (p *Pool) Add(ctx context.Context, r *CommandRunner) error {
	if err := p.add(ctx, r); err != nil {
		metrics.RunnerPoolFailedRecycleAttempts.With(prometheus.Labels{
			metrics.RunnerPoolFailedRecycleReason: err.Label,
		}).Inc()
		return err.Error
	}
	return nil
}

func (p *Pool) add(ctx context.Context, r *CommandRunner) *labeledError {
	if p.shuttingDown() {
		return &labeledError{
			status.UnavailableError("pool is shutting down; cannot add new runners"),
			"pool_shutting_down",
		}
	}

	// TODO: once CommandContainer lifecycle methods are available, enforce that
	// the runner's CommandContainer is paused, and return a
	// FailedPreconditionError if not.

	if r.state != ready {
		return &labeledError{
			status.InternalErrorf("unexpected runner state %d; this should never happen", r.state),
			"unexpected_runner_state",
		}
	}
	if err := r.Container.Pause(ctx); err != nil {
		return &labeledError{
			status.WrapError(err, "failed to pause container before adding to the pool"),
			"pause_failed",
		}
	}
	r.state = paused

	stats, err := r.Container.Stats(ctx)
	if err != nil {
		return &labeledError{
			status.WrapError(err, "failed to compute container stats"),
			"stats_failed",
		}
	}
	if stats.MemoryUsageBytes > p.maxRunnerMemoryUsageBytes {
		return &labeledError{
			RunnerMaxMemoryExceeded,
			"max_memory_exceeded",
		}
	}
	du, err := r.Workspace.DiskUsageBytes()
	if err != nil {
		return &labeledError{
			status.WrapError(err, "failed to compute runner disk usage"),
			"compute_disk_usage_failed",
		}
	}
	if du > p.maxRunnerDiskUsageBytes {
		return &labeledError{
			RunnerMaxDiskSizeExceeded,
			"max_disk_usage_exceeded",
		}
	}

	p.mu.Lock()
	defer p.mu.Unlock()

	if len(p.runners) == p.maxRunnerCount {
		if len(p.runners) == 0 {
			return &labeledError{
				status.InternalError("pool max runner count is 0; this should never happen"),
				"max_runner_count_zero",
			}
		}
		// Evict the first and oldest runner to make room for the new one.
		r := p.runners[0]
		p.runners = p.runners[1:]

		metrics.RunnerPoolEvictions.Inc()
		metrics.RunnerPoolCount.Dec()
		metrics.RunnerPoolDiskUsageBytes.Sub(float64(r.diskUsageBytes))
		metrics.RunnerPoolMemoryUsageBytes.Sub(float64(r.memoryUsageBytes))

<<<<<<< HEAD
		// TODO: Add to a cleanup queue instead of spawning a goroutine here.
		go func() {
			if err := <-r.RemoveInBackground(); err != nil {
				log.Errorf("Failed to remove evicted runner: %s", err)
			}
		}()
=======
		r.RemoveInBackground()
>>>>>>> e5f6f6c9
	}

	p.runners = append(p.runners, r)

	// Cache these values so we don't need to recompute them when updating metrics
	// upon removal.
	r.memoryUsageBytes = stats.MemoryUsageBytes
	r.diskUsageBytes = du

	metrics.RunnerPoolDiskUsageBytes.Add(float64(r.diskUsageBytes))
	metrics.RunnerPoolMemoryUsageBytes.Add(float64(r.memoryUsageBytes))
	metrics.RunnerPoolCount.Inc()

	return nil
}

func (p *Pool) hostBuildRoot() string {
	if p.podID == "" {
		// Probably running on bare metal -- return the build root directly.
		return p.buildRoot
	}
	// Running on k8s -- return the path to the build root on the *host* node.
	// TODO(bduffany): Make this configurable in YAML, populating {{.PodID}} via template.
	// People might have conventions other than executor-data for the volume name + remotebuilds
	// for the build root dir.
	return fmt.Sprintf("/var/lib/kubelet/pods/%s/volumes/kubernetes.io~empty-dir/executor-data/remotebuilds", p.podID)
}

func (p *Pool) PullDefaultImage() {
	if p.dockerClient != nil {
		cfg := p.env.GetConfigurator().GetExecutorConfig()
		c := docker.NewDockerContainer(
			p.dockerClient, platform.DefaultContainerImage, p.hostBuildRoot(),
			&docker.DockerOptions{
				Socket:                  cfg.DockerSocket,
				EnableSiblingContainers: cfg.DockerSiblingContainers,
				UseHostNetwork:          cfg.DockerNetHost,
				DockerMountMode:         cfg.DockerMountMode,
			},
		)
		start := time.Now()
		// Give the command (which triggers a container pull) up to 1 minute
		// to succeed. In practice I saw clean pulls take about 30 seconds.
		ctx, cancel := context.WithTimeout(context.Background(), 1*time.Minute)
		defer cancel()
		err := c.PullImageIfNecessary(ctx)
		if err == nil {
			log.Debugf("Pulled default image %q in %s", platform.DefaultContainerImage, time.Since(start))
		} else {
			log.Debugf("Error pulling default image %q: %s", platform.DefaultContainerImage, err)
		}
	}
}

// Get returns a runner that can be used to execute the given task. The caller
// must call TryRecycle on the returned runner when done using it.
//
// If the task has runner recycling enabled then it attempts to find a runner
// from the pool that can execute the task. If runner recycling is disabled or
// if there are no eligible paused runners, it creates and returns a new runner.
//
// The returned runner is considered "active" and will be killed if the
// executor is shut down.
func (p *Pool) Get(ctx context.Context, task *repb.ExecutionTask) (*CommandRunner, error) {
<<<<<<< HEAD
	r, err := p.get(ctx, task)
	if err != nil {
		return nil, err
	}
	r.pool = p
	return r, nil
}

func (p *Pool) get(ctx context.Context, task *repb.ExecutionTask) (*CommandRunner, error) {
=======
>>>>>>> e5f6f6c9
	props, err := platform.ParseProperties(task.GetCommand().GetPlatform(), p.props())
	if err != nil {
		return nil, err
	}
	// TODO: This mutates the task; find a cleaner way to do this.
	platform.ApplyOverrides(p.env, props, task.GetCommand())

	user, err := auth.UserFromTrustedJWT(ctx)
	// PermissionDenied and Unimplemented both imply that this is an
	// anonymous execution, so ignore those.
	if err != nil && !status.IsPermissionDeniedError(err) && !status.IsUnimplementedError(err) {
		return nil, err
	}

	instanceName := task.GetExecuteRequest().GetInstanceName()

	workerKey := props.PersistentWorkerKey
	if props.PersistentWorker && workerKey == "" {
		workerArgs, _ := SplitArgsIntoWorkerArgsAndFlagFiles(task.GetCommand().GetArguments())
		workerKey = strings.Join(workerArgs, " ")
	}

	if props.RecycleRunner {
		if user == nil {
			return nil, status.InvalidArgumentError(
				"runner recycling is not supported for anonymous builds " +
					`(recycling was requested via platform property "recycle-runner=true")`)
		}

		r := p.take(&query{
			User:           user,
			ContainerImage: props.ContainerImage,
			WorkflowID:     props.WorkflowID,
			InstanceName:   instanceName,
			WorkerKey:      workerKey,
		})
		if r != nil {
			log.Info("Reusing workspace for task.")
			r.PlatformProperties = props
			return r, nil
		}
	}
	wsOpts := &workspace.Opts{Preserve: props.PreserveWorkspace}
	ws, err := workspace.New(p.env, p.buildRoot, wsOpts)
	if err != nil {
		return nil, err
	}
	ctr := p.newContainer(props)
	return &CommandRunner{
		ACL:                ACLForUser(user),
		PlatformProperties: props,
		InstanceName:       instanceName,
		WorkerKey:          workerKey,
		Container:          ctr,
		Workspace:          ws,
	}, nil
}

func (p *Pool) newContainer(props *platform.Properties) container.CommandContainer {
	switch p.containerType() {
	case platform.DockerContainerType:
		cfg := p.env.GetConfigurator().GetExecutorConfig()
		return docker.NewDockerContainer(
			p.dockerClient, props.ContainerImage, p.hostBuildRoot(),
			&docker.DockerOptions{
				Socket:                  cfg.DockerSocket,
				EnableSiblingContainers: cfg.DockerSiblingContainers,
				UseHostNetwork:          cfg.DockerNetHost,
				DockerMountMode:         cfg.DockerMountMode,
				ForceRoot:               props.DockerForceRoot,
			},
		)
	case platform.ContainerdContainerType:
		return containerd.NewContainerdContainer(p.containerdSocket, props.ContainerImage, p.hostBuildRoot())
	default:
		return bare.NewBareCommandContainer()
	}
}

// query specifies a set of search criteria for runners within a pool.
// All criteria must match in order for a runner to be matched.
type query struct {
	// User is the current authenticated user. This query will only match runners
	// that this user can access.
	// Required.
	User interfaces.UserInfo
	// ContainerImage is the image that must have been used to create the
	// container.
	// Required; the zero-value "" matches bare runners.
	ContainerImage string
	// WorkflowID is the BuildBuddy workflow ID, if applicable.
	// Required; the zero-value "" matches non-workflow runners.
	WorkflowID string
	// WorkerKey is the key used to tell if a persistent worker can be reused.
	// Required; the zero-value "" matches non-persistent-worker runners.
	WorkerKey string
	// InstanceName is the remote instance name that must have been used when
	// creating the runner.
	// Required; the zero-value "" corresponds to the default instance name.
	InstanceName string
}

// take takes any runner matching the given query out of the pool. If no
// matching runners are found, `nil` is returned.
func (p *Pool) take(q *query) *CommandRunner {
	p.mu.Lock()
	defer p.mu.Unlock()

	for i, r := range p.runners {
		if r.PlatformProperties.ContainerImage != q.ContainerImage ||
			r.PlatformProperties.WorkflowID != q.WorkflowID ||
			r.WorkerKey != q.WorkerKey ||
			r.InstanceName != q.InstanceName {
			continue
		}
		if authErr := perms.AuthorizeWrite(&q.User, r.ACL); authErr != nil {
			continue
		}

		p.runners = append(p.runners[:i], p.runners[i+1:]...)

		metrics.RunnerPoolCount.Dec()
		metrics.RunnerPoolDiskUsageBytes.Sub(float64(r.diskUsageBytes))
		metrics.RunnerPoolMemoryUsageBytes.Sub(float64(r.memoryUsageBytes))
		metrics.RecycleRunnerRequests.With(prometheus.Labels{
			metrics.RecycleRunnerRequestStatusLabel: hitStatusLabel,
		}).Inc()

		return r
	}

	metrics.RecycleRunnerRequests.With(prometheus.Labels{
		metrics.RecycleRunnerRequestStatusLabel: missStatusLabel,
	}).Inc()

	return nil
}

// Size returns the current number of paused runners in the pool.
func (p *Pool) Size() int {
	p.mu.RLock()
	defer p.mu.RUnlock()
	return len(p.runners)
}

// Shutdown removes all runners from the pool and prevents new ones from
// being added.
func (p *Pool) Shutdown(ctx context.Context) error {
	p.mu.Lock()
	p.isShuttingDown = true
	pooledRunners := p.runners
	p.runners = nil
	activeRunners := p.activeRunners
	p.activeRunners = nil
	p.mu.Unlock()

	errs := []error{}
<<<<<<< HEAD

	for r, _ := range activeRunners {
		if err := r.Remove(ctx); err != nil {
			errs = append(errs, err)
		}
	}
	for _, r := range pooledRunners {
		if err := r.Remove(ctx); err != nil {
=======
	for _, r := range pooledRunners {
		if err := r.RemoveWithTimeout(ctx); err != nil {
>>>>>>> e5f6f6c9
			errs = append(errs, err)
		}
	}
	if len(errs) > 0 {
		return status.InternalErrorf("failed to shut down runner pool: %s", errSlice(errs))
	}
	return nil
}

// TryRecycle either adds r back to the pool if appropriate, or removes it,
// freeing up any resources it holds.
func (p *Pool) TryRecycle(r *CommandRunner, finishedCleanly bool) {
	ctx, cancel := context.WithTimeout(context.Background(), runnerRecycleTimeout)
	defer cancel()

	recycled := false
	defer func() {
		if !recycled {
			go func() {
				if err := <-r.RemoveInBackground(); err != nil {
					log.Errorf("Failed to remove runner: %s", err)
				}
			}()
		}
	}()

	if !r.PlatformProperties.RecycleRunner || !finishedCleanly || r.doNotReuse {
		return
	}
	// Clean the workspace once before adding it to the pool.
	if err := r.Workspace.Clean(); err != nil {
		log.Errorf("Failed to clean workspace: %s", err)
		return
	}
	// This call happens after we send the final stream event back to the
	// client, so background context is appropriate.
	if err := p.Add(ctx, r); err != nil {
		if status.IsResourceExhaustedError(err) || status.IsUnavailableError(err) {
			log.Debug(err.Error())
		} else {
			// If not a resource limit exceeded error, probably it was an error
			// removing the directory contents or a docker daemon error.
			log.Errorf("Failed to recycle runner: %s", err)
		}
		return
	}

	recycled = true
}

func (p *Pool) setLimits(cfg *config.RunnerPoolConfig) {
	totalRAMBytes := int64(float64(resources.GetAllocatedRAMBytes()) * runnerAllocatedRAMFractionBytes)
	estimatedRAMBytes := int64(float64(tasksize.DefaultMemEstimate) * runnerMemUsageEstimateMultiplierBytes)

	count := cfg.MaxRunnerCount
	if count == 0 {
		// Don't allow more paused runners than the max number of tasks that can be
		// executing at once, if they were all using the default memory estimate.
		if estimatedRAMBytes > 0 {
			count = int(float64(totalRAMBytes) / float64(estimatedRAMBytes))
		}
	} else if count < 0 {
		// < 0 means no limit.
		count = int(math.MaxInt32)
	}

	mem := cfg.MaxRunnerMemoryUsageBytes
	if mem == 0 {
		mem = int64(float64(totalRAMBytes) / float64(count))
	} else if mem < 0 {
		// < 0 means no limit.
		mem = math.MaxInt64
	}

	disk := cfg.MaxRunnerDiskSizeBytes
	if disk == 0 {
		disk = defaultRunnerDiskSizeLimitBytes
	} else if disk < 0 {
		// < 0 means no limit.
		disk = math.MaxInt64
	}

	p.maxRunnerCount = count
	p.maxRunnerMemoryUsageBytes = mem
	p.maxRunnerDiskUsageBytes = disk
}

type labeledError struct {
	// Error is the wrapped error.
	Error error
	// Label is a short label for Prometheus.
	Label string
}

type errSlice []error

func (es errSlice) Error() string {
	if len(es) == 1 {
		return es[0].Error()
	}
	msgs := []string{}
	for _, err := range es {
		msgs = append(msgs, err.Error())
	}
	return fmt.Sprintf("[multiple errors: %s]", strings.Join(msgs, "; "))
}

func SplitArgsIntoWorkerArgsAndFlagFiles(args []string) ([]string, []string) {
	workerArgs := make([]string, 0)
	flagFiles := make([]string, 0)
	for _, arg := range args {
		if flagFilePattern.MatchString(arg) {
			flagFiles = append(flagFiles, arg)
		} else {
			workerArgs = append(workerArgs, arg)
		}
	}
	return workerArgs, flagFiles
}

func (r *CommandRunner) supportsPersistentWorkers(ctx context.Context, command *repb.Command) bool {
	if r.PlatformProperties.PersistentWorkerKey != "" {
		return true
	}

	if !r.PlatformProperties.PersistentWorker {
		return false
	}

	_, flagFiles := SplitArgsIntoWorkerArgsAndFlagFiles(command.GetArguments())
	return len(flagFiles) > 0
}

func (r *CommandRunner) sendPersistentWorkRequest(ctx context.Context, command *repb.Command) *interfaces.CommandResult {
	result := &interfaces.CommandResult{
		CommandDebugString: fmt.Sprintf("(persistentworker) %s", command.GetArguments()),
		ExitCode:           commandutil.NoExitCode,
	}

	workerArgs, flagFiles := SplitArgsIntoWorkerArgsAndFlagFiles(command.GetArguments())

	// If it's our first rodeo, create the persistent worker.
	if r.stdinWriter == nil || r.stdoutReader == nil {
		stdinReader, stdinWriter := io.Pipe()
		stdoutReader, stdoutWriter := io.Pipe()
		r.stdinWriter = stdinWriter
		r.stdoutReader = bufio.NewReader(stdoutReader)

		command.Arguments = append(workerArgs, "--persistent_worker")

		go func() {
			res := r.Container.Exec(ctx, command, stdinReader, stdoutWriter)
			stdinWriter.Close()
			stdoutReader.Close()
			log.Debugf("Persistent worker exited with response: %+v, flagFiles: %+v, workerArgs: %+v", res, flagFiles, workerArgs)
			r.doNotReuse = true
		}()
	}

	// We've got a worker - now let's build a work request.
	requestProto := &wkpb.WorkRequest{
		Inputs: make([]*wkpb.Input, 0, len(r.Workspace.Inputs)),
	}

	expandedArguments, err := r.expandArguments(flagFiles)
	if err != nil {
		result.Error = status.WrapError(err, "expanding arguments")
		return result
	}
	requestProto.Arguments = expandedArguments

	// Collect all of the input digests
	for path, digest := range r.Workspace.Inputs {
		digestBuffer := proto.NewBuffer( /* buf */ nil)
		err := digestBuffer.Marshal(digest)
		if err != nil {
			result.Error = status.WrapError(err, "marshalling input digest")
			return result
		}
		requestProto.Inputs = append(requestProto.Inputs, &wkpb.Input{
			Digest: digestBuffer.Bytes(),
			Path:   path,
		})
	}

	// Encode the work requests
	buf := proto.NewBuffer( /* buf */ nil)
	if err := buf.EncodeMessage(requestProto); err != nil {
		result.Error = status.WrapError(err, "request marshalling failed")
		return result
	}

	// Send it to our worker over stdin.
	r.stdinWriter.Write(buf.Bytes())

	// Now we've sent a work request, let's collect our response.
	responseProto := &wkpb.WorkResponse{}

	// Read the response size from stdout as a unsigned varint.
	size, err := binary.ReadUvarint(r.stdoutReader)
	if err != nil {
		result.Error = status.WrapError(err, "reading response length")
		return result
	}
	data := make([]byte, size)

	// Read the response proto from stdout.
	if _, err := io.ReadFull(r.stdoutReader, data); err != nil {
		result.Error = status.WrapError(err, "reading response proto")
		return result
	}

	// Unmarshal the response proto.
	if err := proto.Unmarshal(data, responseProto); err != nil {
		result.Error = status.WrapError(err, "unmarshaling response proto")
		return result
	}

	// Populate the result from the response proto.
	result.Stderr = []byte(responseProto.Output)
	result.ExitCode = int(responseProto.ExitCode)
	return result
}

// Recursively expands arguments by replacing @filename args with the contents of the referenced
// files. The @ itself can be escaped with @@. This deliberately does not expand --flagfile= style
// arguments, because we want to get rid of the expansion entirely at some point in time.
// Based on: https://github.com/bazelbuild/bazel/blob/e9e6978809b0214e336fee05047d5befe4f4e0c3/src/main/java/com/google/devtools/build/lib/worker/WorkerSpawnRunner.java#L324
func (r *CommandRunner) expandArguments(args []string) ([]string, error) {
	expandedArgs := make([]string, 0)
	for _, arg := range args {
		if strings.HasPrefix(arg, "@") && !strings.HasPrefix(arg, "@@") && !externalRepositoryPattern.MatchString(arg) {
			file, err := os.Open(filepath.Join(r.Workspace.Path(), arg[1:]))
			if err != nil {
				return nil, err
			}
			defer file.Close()
			scanner := bufio.NewScanner(file)
			for scanner.Scan() {
				args, err := r.expandArguments([]string{scanner.Text()})
				if err != nil {
					return nil, err
				}
				expandedArgs = append(expandedArgs, args...)
			}
			if err := scanner.Err(); err != nil {
				return nil, err
			}
		} else {
			expandedArgs = append(expandedArgs, arg)
		}
	}

	return expandedArgs, nil
}<|MERGE_RESOLUTION|>--- conflicted
+++ resolved
@@ -173,11 +173,6 @@
 }
 
 func (r *CommandRunner) Run(ctx context.Context, command *repb.Command) *interfaces.CommandResult {
-	if err := r.pool.markActive(ctx, r); err != nil {
-		return commandutil.ErrorResult(err)
-	}
-	defer r.pool.markInactive(r)
-
 	if !r.PlatformProperties.RecycleRunner {
 		// If the container is not recyclable, then use `Run` to walk through
 		// the entire container lifecycle in a single step.
@@ -196,11 +191,7 @@
 		}
 		r.state = ready
 		break
-	case paused:
-		if err := r.Container.Unpause(ctx); err != nil {
-			return commandutil.ErrorResult(err)
-		}
-		r.state = ready
+	case ready:
 		break
 	default:
 		return commandutil.ErrorResult(status.FailedPreconditionErrorf("unexpected runner state %d; this should never happen", r.state))
@@ -215,12 +206,6 @@
 
 func (r *CommandRunner) Remove(ctx context.Context) error {
 	errs := []error{}
-<<<<<<< HEAD
-=======
-	if err := r.Workspace.Remove(); err != nil {
-		errs = append(errs, err)
-	}
->>>>>>> e5f6f6c9
 	if s := r.state; s != initial && s != removed {
 		r.state = removed
 		if err := r.Container.Remove(ctx); err != nil {
@@ -279,10 +264,10 @@
 	maxRunnerMemoryUsageBytes int64
 	maxRunnerDiskUsageBytes   int64
 
-	mu             sync.RWMutex // protects(isShuttingDown, runners, activeRunners)
+	mu             sync.RWMutex // protects(isShuttingDown), protects(runners)
 	isShuttingDown bool
-	runners        []*CommandRunner
-	activeRunners  map[*CommandRunner]struct{}
+	// runners holds all runners managed by the pool.
+	runners []*CommandRunner
 }
 
 func NewPool(env environment.Env) (*Pool, error) {
@@ -331,10 +316,6 @@
 		containerdSocket: containerdSocket,
 		buildRoot:        executorConfig.GetRootDirectory(),
 		runners:          []*CommandRunner{},
-<<<<<<< HEAD
-		activeRunners:    map[*CommandRunner]struct{}{},
-=======
->>>>>>> e5f6f6c9
 	}
 	p.setLimits(&executorConfig.RunnerPool)
 	return p, nil
@@ -354,36 +335,17 @@
 		return platform.ContainerdContainerType
 	}
 	return platform.BareContainerType
-<<<<<<< HEAD
-}
-
-func (p *Pool) markActive(ctx context.Context, r *CommandRunner) error {
-	p.mu.Lock()
-	defer p.mu.Unlock()
-
-	if p.isShuttingDown {
-		return status.UnavailableErrorf("Pool is shutting down; new tasks may not be made active.")
-	}
-	p.activeRunners[r] = struct{}{}
-	return nil
-}
-
-func (p *Pool) markInactive(r *CommandRunner) {
-	p.mu.Lock()
-	defer p.mu.Unlock()
-	delete(p.activeRunners, r)
 }
 
 func (p *Pool) shuttingDown() bool {
 	p.mu.Lock()
 	defer p.mu.Unlock()
 	return p.isShuttingDown
-=======
->>>>>>> e5f6f6c9
-}
-
-// Add adds the given runner into the pool, evicting older runners if needed.
-// If an error is returned, the runner was not successfully added to the pool.
+}
+
+// Add pauses the runner so that it may later be returned from Get.
+// If an error is returned, the runner was not successfully added to the pool,
+// and should be removed.
 func (p *Pool) Add(ctx context.Context, r *CommandRunner) error {
 	if err := p.add(ctx, r); err != nil {
 		metrics.RunnerPoolFailedRecycleAttempts.With(prometheus.Labels{
@@ -397,7 +359,7 @@
 func (p *Pool) add(ctx context.Context, r *CommandRunner) *labeledError {
 	if p.shuttingDown() {
 		return &labeledError{
-			status.UnavailableError("pool is shutting down; cannot add new runners"),
+			status.UnavailableError("pool is shutting down; new runners cannot be added."),
 			"pool_shutting_down",
 		}
 	}
@@ -418,7 +380,6 @@
 			"pause_failed",
 		}
 	}
-	r.state = paused
 
 	stats, err := r.Container.Stats(ctx)
 	if err != nil {
@@ -450,35 +411,34 @@
 	p.mu.Lock()
 	defer p.mu.Unlock()
 
-	if len(p.runners) == p.maxRunnerCount {
-		if len(p.runners) == 0 {
+	r.state = paused
+
+	if p.pausedRunnerCount() > p.maxRunnerCount {
+		if p.maxRunnerCount == 0 {
 			return &labeledError{
 				status.InternalError("pool max runner count is 0; this should never happen"),
 				"max_runner_count_zero",
 			}
 		}
-		// Evict the first and oldest runner to make room for the new one.
-		r := p.runners[0]
-		p.runners = p.runners[1:]
+		// Evict the oldest (first) paused runner to make room for the new one.
+		evictIndex := -1
+		for i, r := range p.runners {
+			if r.state == paused {
+				evictIndex = i
+				break
+			}
+		}
+
+		r := p.runners[evictIndex]
+		p.runners = append(p.runners[:evictIndex], p.runners[evictIndex+1:]...)
 
 		metrics.RunnerPoolEvictions.Inc()
 		metrics.RunnerPoolCount.Dec()
 		metrics.RunnerPoolDiskUsageBytes.Sub(float64(r.diskUsageBytes))
 		metrics.RunnerPoolMemoryUsageBytes.Sub(float64(r.memoryUsageBytes))
 
-<<<<<<< HEAD
-		// TODO: Add to a cleanup queue instead of spawning a goroutine here.
-		go func() {
-			if err := <-r.RemoveInBackground(); err != nil {
-				log.Errorf("Failed to remove evicted runner: %s", err)
-			}
-		}()
-=======
 		r.RemoveInBackground()
->>>>>>> e5f6f6c9
-	}
-
-	p.runners = append(p.runners, r)
+	}
 
 	// Cache these values so we don't need to recompute them when updating metrics
 	// upon removal.
@@ -540,18 +500,14 @@
 // The returned runner is considered "active" and will be killed if the
 // executor is shut down.
 func (p *Pool) Get(ctx context.Context, task *repb.ExecutionTask) (*CommandRunner, error) {
-<<<<<<< HEAD
 	r, err := p.get(ctx, task)
 	if err != nil {
 		return nil, err
 	}
-	r.pool = p
 	return r, nil
 }
 
 func (p *Pool) get(ctx context.Context, task *repb.ExecutionTask) (*CommandRunner, error) {
-=======
->>>>>>> e5f6f6c9
 	props, err := platform.ParseProperties(task.GetCommand().GetPlatform(), p.props())
 	if err != nil {
 		return nil, err
@@ -581,13 +537,16 @@
 					`(recycling was requested via platform property "recycle-runner=true")`)
 		}
 
-		r := p.take(&query{
+		r, err := p.take(ctx, &query{
 			User:           user,
 			ContainerImage: props.ContainerImage,
 			WorkflowID:     props.WorkflowID,
 			InstanceName:   instanceName,
 			WorkerKey:      workerKey,
 		})
+		if err != nil {
+			return nil, err
+		}
 		if r != nil {
 			log.Info("Reusing workspace for task.")
 			r.PlatformProperties = props
@@ -600,14 +559,16 @@
 		return nil, err
 	}
 	ctr := p.newContainer(props)
-	return &CommandRunner{
+	r := &CommandRunner{
 		ACL:                ACLForUser(user),
 		PlatformProperties: props,
 		InstanceName:       instanceName,
 		WorkerKey:          workerKey,
 		Container:          ctr,
 		Workspace:          ws,
-	}, nil
+	}
+	p.runners = append(p.runners, r)
+	return r, nil
 }
 
 func (p *Pool) newContainer(props *platform.Properties) container.CommandContainer {
@@ -654,14 +615,15 @@
 	InstanceName string
 }
 
-// take takes any runner matching the given query out of the pool. If no
-// matching runners are found, `nil` is returned.
-func (p *Pool) take(q *query) *CommandRunner {
+// take finds a paused runner in the pool. If one is found, it is unpaused
+// and returned.
+func (p *Pool) take(ctx context.Context, q *query) (*CommandRunner, error) {
 	p.mu.Lock()
 	defer p.mu.Unlock()
 
-	for i, r := range p.runners {
-		if r.PlatformProperties.ContainerImage != q.ContainerImage ||
+	for _, r := range p.runners {
+		if r.state != paused ||
+			r.PlatformProperties.ContainerImage != q.ContainerImage ||
 			r.PlatformProperties.WorkflowID != q.WorkflowID ||
 			r.WorkerKey != q.WorkerKey ||
 			r.InstanceName != q.InstanceName {
@@ -671,7 +633,10 @@
 			continue
 		}
 
-		p.runners = append(p.runners[:i], p.runners[i+1:]...)
+		if err := r.Container.Unpause(ctx); err != nil {
+			return nil, err
+		}
+		r.state = ready
 
 		metrics.RunnerPoolCount.Dec()
 		metrics.RunnerPoolDiskUsageBytes.Sub(float64(r.diskUsageBytes))
@@ -680,21 +645,51 @@
 			metrics.RecycleRunnerRequestStatusLabel: hitStatusLabel,
 		}).Inc()
 
-		return r
+		return r, nil
 	}
 
 	metrics.RecycleRunnerRequests.With(prometheus.Labels{
 		metrics.RecycleRunnerRequestStatusLabel: missStatusLabel,
 	}).Inc()
 
-	return nil
-}
-
-// Size returns the current number of paused runners in the pool.
-func (p *Pool) Size() int {
+	return nil, nil
+}
+
+// RunnerCount returns the total number of runners in the pool.
+func (p *Pool) RunnerCount() int {
 	p.mu.RLock()
 	defer p.mu.RUnlock()
 	return len(p.runners)
+}
+
+// PausedRunnerCount returns the current number of paused runners in the pool.
+func (p *Pool) PausedRunnerCount() int {
+	p.mu.RLock()
+	defer p.mu.RUnlock()
+	return p.pausedRunnerCount()
+}
+
+// ActiveRunnerCount returns the number of non-paused runners in the pool.
+func (p *Pool) ActiveRunnerCount() int {
+	p.mu.RLock()
+	defer p.mu.RUnlock()
+	n := 0
+	for _, r := range p.runners {
+		if r.state != paused {
+			n++
+		}
+	}
+	return n
+}
+
+func (p *Pool) pausedRunnerCount() int {
+	n := 0
+	for _, r := range p.runners {
+		if r.state == paused {
+			n++
+		}
+	}
+	return n
 }
 
 // Shutdown removes all runners from the pool and prevents new ones from
@@ -702,26 +697,13 @@
 func (p *Pool) Shutdown(ctx context.Context) error {
 	p.mu.Lock()
 	p.isShuttingDown = true
-	pooledRunners := p.runners
+	runners := p.runners
 	p.runners = nil
-	activeRunners := p.activeRunners
-	p.activeRunners = nil
 	p.mu.Unlock()
 
 	errs := []error{}
-<<<<<<< HEAD
-
-	for r, _ := range activeRunners {
-		if err := r.Remove(ctx); err != nil {
-			errs = append(errs, err)
-		}
-	}
-	for _, r := range pooledRunners {
-		if err := r.Remove(ctx); err != nil {
-=======
-	for _, r := range pooledRunners {
+	for _, r := range runners {
 		if err := r.RemoveWithTimeout(ctx); err != nil {
->>>>>>> e5f6f6c9
 			errs = append(errs, err)
 		}
 	}
@@ -729,6 +711,31 @@
 		return status.InternalErrorf("failed to shut down runner pool: %s", errSlice(errs))
 	}
 	return nil
+}
+
+func (p *Pool) indexOf(r *CommandRunner) int {
+	for i := range p.runners {
+		if p.runners[i] == r {
+			return i
+		}
+	}
+	return -1
+}
+
+func (p *Pool) remove(r *CommandRunner) {
+	for i := range p.runners {
+		if p.runners[i] == r {
+			p.runners = append(p.runners[:i], p.runners[i+1:]...)
+			break
+		}
+	}
+}
+
+func (p *Pool) finalize(r *CommandRunner) {
+	p.mu.Lock()
+	defer p.mu.Unlock()
+	p.remove(r)
+	r.RemoveInBackground()
 }
 
 // TryRecycle either adds r back to the pool if appropriate, or removes it,
@@ -740,18 +747,15 @@
 	recycled := false
 	defer func() {
 		if !recycled {
-			go func() {
-				if err := <-r.RemoveInBackground(); err != nil {
-					log.Errorf("Failed to remove runner: %s", err)
-				}
-			}()
+			p.finalize(r)
 		}
 	}()
 
 	if !r.PlatformProperties.RecycleRunner || !finishedCleanly || r.doNotReuse {
 		return
 	}
-	// Clean the workspace once before adding it to the pool.
+	// Clean the workspace once before adding it to the pool (to save on disk
+	// space).
 	if err := r.Workspace.Clean(); err != nil {
 		log.Errorf("Failed to clean workspace: %s", err)
 		return
