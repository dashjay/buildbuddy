--- conflicted
+++ resolved
@@ -21,16 +21,6 @@
 )
 
 type CacheProxy struct {
-<<<<<<< HEAD
-	env                   environment.Env
-	cache                 interfaces.Cache
-	listenAddr            string
-	mu                    *sync.Mutex
-	server                *grpc.Server
-	clients               map[string]dcpb.DistributedCacheClient
-	heartbeatCallback     func(peer string)
-	hintedHandoffCallback func(peer, prefix string, d *repb.Digest)
-=======
 	env               environment.Env
 	cache             interfaces.Cache
 	mu                *sync.Mutex
@@ -38,7 +28,7 @@
 	clients           map[string]dcpb.DistributedCacheClient
 	heartbeatCallback func(peer string)
 	listenAddr        string
->>>>>>> e3e04d38
+	hintedHandoffCallback func(peer, prefix string, d *repb.Digest)
 }
 
 func NewCacheProxy(env environment.Env, c interfaces.Cache, listenAddr string) *CacheProxy {
@@ -374,14 +364,10 @@
 }
 
 type streamWriteCloser struct {
-<<<<<<< HEAD
+	stream        dcpb.DistributedCache_WriteClient
+	key           *dcpb.Key
 	prefix        string
 	handoffPeer   string
-=======
-	stream        dcpb.DistributedCache_WriteClient
->>>>>>> e3e04d38
-	key           *dcpb.Key
-	prefix        string
 	bytesUploaded int64
 }
 
