package workflow

import (
	"context"
	"crypto/sha256"
	"fmt"
	"log"
	"net/http"
	"net/url"
	"os"
	"path"
	"regexp"
	"strings"

	"github.com/buildbuddy-io/buildbuddy/enterprise/server/webhooks/bitbucket"
	"github.com/buildbuddy-io/buildbuddy/enterprise/server/webhooks/github"
	"github.com/buildbuddy-io/buildbuddy/enterprise/server/webhooks/webhook_data"
	"github.com/buildbuddy-io/buildbuddy/server/environment"
	"github.com/buildbuddy-io/buildbuddy/server/remote_cache/cachetools"
	"github.com/buildbuddy-io/buildbuddy/server/tables"
	"github.com/buildbuddy-io/buildbuddy/server/util/perms"
	"github.com/buildbuddy-io/buildbuddy/server/util/prefix"
	"github.com/buildbuddy-io/buildbuddy/server/util/query_builder"
	"github.com/buildbuddy-io/buildbuddy/server/util/status"
	"github.com/jinzhu/gorm"

	bazelgo "github.com/bazelbuild/rules_go/go/tools/bazel"
	repb "github.com/buildbuddy-io/buildbuddy/proto/remote_execution"
	uidpb "github.com/buildbuddy-io/buildbuddy/proto/user_id"
	wfpb "github.com/buildbuddy-io/buildbuddy/proto/workflow"
	guuid "github.com/google/uuid"
)

var (
	workflowURLMatcher   = regexp.MustCompile(`^.*/webhooks/workflow/(?P<instance_name>.*)$`)
	buildbuddyCIUserName = "buildbuddy"
	buildbuddyCIHostName = "buildbuddy-ci-runner"
)

// getWebhookID returns a string that can be used to uniquely identify a webhook.
func generateWebhookID() (string, error) {
	u, err := guuid.NewRandom()
	if err != nil {
		return "", err
	}
	return strings.ToLower(u.String()), nil
}

<<<<<<< HEAD
func assembleRepoURL(wd *webhook_data.WebhookData, wf *tables.Workflow) string {
	// Use the webhook data for the Repo URL, since it contains the "canonical"
	// URL from the Git provider's API. The table URL may contain wonky stuff
	// like `git+ssh://`, `git@github.com:foo/bar`, etc.
	authURL := wd.RepoURL
	u, err := url.Parse(authURL)
	if err == nil {
		if wf.Username != "" {
			u.User = url.UserPassword(wf.Username, wf.AccessToken)
			authURL = u.String()
		} else if wf.AccessToken != "" {
			u.User = url.UserPassword(wf.AccessToken, "")
			authURL = u.String()
		}
	}

	return authURL
}

=======
>>>>>>> 1b066e0e
func instanceName(wd *webhook_data.WebhookData) string {
	// Note, we use a unique remote instance per repo URL, so that forked repos
	// don't share the same cache as the base repo.
	return fmt.Sprintf("%x", sha256.Sum256([]byte(wd.RepoURL)))
}

type workflowService struct {
	env environment.Env
}

func NewWorkflowService(env environment.Env) *workflowService {
	return &workflowService{
		env: env,
	}
}

// getWebhookURL takes a webhookID and returns a fully qualified URL, on this
// server, where the specified webhook can be called.
func (ws *workflowService) getWebhookURL(webhookID string) (string, error) {
	base, err := url.Parse(ws.env.GetConfigurator().GetAppBuildBuddyURL())
	if err != nil {
		return "", err
	}
	u, err := url.Parse(fmt.Sprintf("/webhooks/workflow/%s", webhookID))
	if err != nil {
		return "", err
	}
	wu := base.ResolveReference(u)
	return wu.String(), nil
}

// testRepo will call "git ls-repo repoURL" to verify that the repo is valid and
// the accessToken (if non-empty) works.
func (ws *workflowService) testRepo(ctx context.Context, repoURL, username, accessToken string) error {
	rdl := ws.env.GetRepoDownloader()
	if rdl != nil {
		return rdl.TestRepoAccess(ctx, repoURL, username, accessToken)
	}
	return nil
}

func (ws *workflowService) checkPreconditions(ctx context.Context) error {
	if ws.env.GetDBHandle() == nil {
		return status.FailedPreconditionError("database not configured")
	}
	if ws.env.GetAuthenticator() == nil {
		return status.FailedPreconditionError("anonymous workflow access is not supported")
	}
	if _, err := ws.env.GetAuthenticator().AuthenticatedUser(ctx); err != nil {
		return err
	}

	return nil
}
func (ws *workflowService) CreateWorkflow(ctx context.Context, req *wfpb.CreateWorkflowRequest) (*wfpb.CreateWorkflowResponse, error) {
	// Validate the request.
	if err := ws.checkPreconditions(ctx); err != nil {
		return nil, err
	}
	repoReq := req.GetGitRepo()
	if repoReq.GetRepoUrl() == "" {
		return nil, status.InvalidArgumentError("A repo URL is required to create a new workflow.")
	}

	// Ensure the request is authenticated so some user can own this workflow.
	var permissions *perms.UserGroupPerm
	groupID := req.GetRequestContext().GetGroupId()
	if groupID == "" {
		return nil, status.InvalidArgumentError("Request context is missing group ID.")
	}
	if err := perms.AuthorizeGroupAccess(ctx, ws.env, groupID); err != nil {
		return nil, err
	}
	permissions = perms.GroupAuthPermissions(groupID)

	// Do a quick check to see if this is a valid repo that we can actually access.
	repoURL := repoReq.GetRepoUrl()
	username := repoReq.GetUsername()
	accessToken := repoReq.GetAccessToken()
	if err := ws.testRepo(ctx, repoURL, username, accessToken); err != nil {
		return nil, status.UnavailableErrorf("Repo %q is unavailable: %s", repoURL, err.Error())
	}

	webhookID, err := generateWebhookID()
	if err != nil {
		return nil, status.InternalError(err.Error())
	}
	webhookURL, err := ws.getWebhookURL(webhookID)
	if err != nil {
		return nil, status.InternalError(err.Error())
	}

	rsp := &wfpb.CreateWorkflowResponse{}
	err = ws.env.GetDBHandle().Transaction(func(tx *gorm.DB) error {
		workflowID, err := tables.PrimaryKeyForTable("Workflows")
		if err != nil {
			return status.InternalError(err.Error())
		}
		rsp.Id = workflowID
		rsp.WebhookUrl = webhookURL
		wf := &tables.Workflow{
			WorkflowID:  workflowID,
			UserID:      permissions.UserID,
			GroupID:     permissions.GroupID,
			Perms:       permissions.Perms,
			Name:        req.GetName(),
			RepoURL:     repoURL,
			Username:    username,
			AccessToken: accessToken,
			WebhookID:   webhookID,
		}
		return tx.Create(wf).Error
	})
	if err != nil {
		return nil, err
	}
	return rsp, nil
}

func (ws *workflowService) DeleteWorkflow(ctx context.Context, req *wfpb.DeleteWorkflowRequest) (*wfpb.DeleteWorkflowResponse, error) {
	if err := ws.checkPreconditions(ctx); err != nil {
		return nil, err
	}
	workflowID := req.GetId()
	if workflowID == "" {
		return nil, status.InvalidArgumentError("An ID is required to delete a workflow.")
	}
	authenticatedUser, err := ws.env.GetAuthenticator().AuthenticatedUser(ctx)
	if err != nil {
		return nil, err
	}
	err = ws.env.GetDBHandle().Transaction(func(tx *gorm.DB) error {
		var in tables.Workflow
		if err := tx.Raw(`SELECT user_id, group_id, perms FROM Workflows WHERE workflow_id = ?`, workflowID).Scan(&in).Error; err != nil {
			return err
		}
		acl := perms.ToACLProto(&uidpb.UserId{Id: in.UserID}, in.GroupID, in.Perms)
		if err := perms.AuthorizeWrite(&authenticatedUser, acl); err != nil {
			return err
		}
		return tx.Exec(`DELETE FROM Workflows WHERE workflow_id = ?`, req.GetId()).Error
	})
	return &wfpb.DeleteWorkflowResponse{}, err
}

func (ws *workflowService) GetWorkflows(ctx context.Context, req *wfpb.GetWorkflowsRequest) (*wfpb.GetWorkflowsResponse, error) {
	if err := ws.checkPreconditions(ctx); err != nil {
		return nil, err
	}

	rsp := &wfpb.GetWorkflowsResponse{}
	q := query_builder.NewQuery(`SELECT workflow_id, name, repo_url, webhook_id FROM Workflows`)
	// Adds user / permissions check.
	if err := perms.AddPermissionsCheckToQuery(ctx, ws.env, q); err != nil {
		return nil, err
	}
	q.SetOrderBy("created_at_usec" /*ascending=*/, true)
	qStr, qArgs := q.Build()
	err := ws.env.GetDBHandle().Transaction(func(tx *gorm.DB) error {
		rows, err := tx.Raw(qStr, qArgs...).Rows()
		if err != nil {
			return err
		}
		defer rows.Close()

		rsp.Workflow = make([]*wfpb.GetWorkflowsResponse_Workflow, 0)
		for rows.Next() {
			var tw tables.Workflow
			if err := tx.ScanRows(rows, &tw); err != nil {
				return err
			}
			u, err := ws.getWebhookURL(tw.WebhookID)
			if err != nil {
				return err
			}
			rsp.Workflow = append(rsp.Workflow, &wfpb.GetWorkflowsResponse_Workflow{
				Id:         tw.WorkflowID,
				Name:       tw.Name,
				RepoUrl:    tw.RepoURL,
				WebhookUrl: u,
			})
		}
		return nil
	})
	if err != nil {
		return nil, err
	}
	return rsp, nil
}

func (ws *workflowService) readWorkflowForWebhook(ctx context.Context, webhookID string) (*tables.Workflow, error) {
	if ws.env.GetDBHandle() == nil {
		return nil, status.FailedPreconditionError("database not configured")
	}
	if webhookID == "" {
		return nil, status.InvalidArgumentError("A webhook ID is required.")
	}
	tw := &tables.Workflow{}
	if err := ws.env.GetDBHandle().ReadRow(tw, `webhook_id = ?`, webhookID); err != nil {
		return nil, err
	}
	return tw, nil
}

func (ws *workflowService) createActionForWorkflow(ctx context.Context, wf *tables.Workflow, wd *webhook_data.WebhookData, ak *tables.APIKey, instanceName string) (*repb.Digest, error) {
	cache := ws.env.GetCache()
	if cache == nil {
		return nil, status.UnavailableError("No cache configured.")
	}

	runnerBinName := "buildbuddy_ci_runner"
	runnerBinFile, err := runnerBinaryFile()
	if err != nil {
		return nil, err
	}
	runnerBinDigest, err := cachetools.UploadBytesToCAS(ctx, cache, instanceName, runnerBinFile)
	if err != nil {
		return nil, err
	}
	dir := &repb.Directory{
		Files: []*repb.FileNode{
			&repb.FileNode{
				Name:         runnerBinName,
				Digest:       runnerBinDigest,
				IsExecutable: true,
			},
		},
	}
	inputRootDigest, err := cachetools.UploadProtoToCAS(ctx, cache, instanceName, dir)
	if err != nil {
		return nil, err
	}
	envVars := []*repb.Command_EnvironmentVariable{
		{Name: "CI", Value: "1"},
		{Name: "CI_REPOSITORY_URL", Value: wf.RepoURL},
		{Name: "CI_COMMIT_SHA", Value: wd.SHA},
	}
	if wd.IsTrusted() {
		envVars = append(envVars, []*repb.Command_EnvironmentVariable{
			{Name: "BUILDBUDDY_API_KEY", Value: ak.Value},
			// TODO: For BitBucket, this will be user => username, token => app password
			{Name: "REPO_USER", Value: wf.AccessToken},
			{Name: "REPO_TOKEN", Value: ""},
		}...)
	}
	conf := ws.env.GetConfigurator()
	cmd := &repb.Command{
		EnvironmentVariables: envVars,
		Arguments: []string{
			"./" + runnerBinName,
			"--bes_backend=" + conf.GetAppEventsAPIURL(),
			"--bes_results_url=" + conf.GetAppBuildBuddyURL() + "/invocation/",
			"--repo_url=" + wf.RepoURL,
			"--commit_sha=" + wd.SHA,
			"--trigger_event=" + wd.EventName,
			"--trigger_branch=" + wd.TargetBranch,
		},
	}
	cmdDigest, err := cachetools.UploadProtoToCAS(ctx, cache, instanceName, cmd)
	if err != nil {
		return nil, err
	}
	action := &repb.Action{
		CommandDigest:   cmdDigest,
		InputRootDigest: inputRootDigest,
		DoNotCache:      true,
	}
	actionDigest, err := cachetools.UploadProtoToCAS(ctx, cache, instanceName, action)
	return actionDigest, err
}

func runnerBinaryFile() (*os.File, error) {
	path, err := bazelgo.Runfile("enterprise/server/cmd/ci_runner/ci_runner_/ci_runner")
	if err != nil {
		return nil, status.FailedPreconditionErrorf("could not find runner binary runfile: %s", err)
	}
	return os.Open(path)
}

func (ws *workflowService) apiKeyForWorkflow(ctx context.Context, wf *tables.Workflow) (*tables.APIKey, error) {
	q := query_builder.NewQuery(`SELECT * FROM APIKeys`)
	q.AddWhereClause("group_id = ?", wf.GroupID)
	q.SetLimit(1)
	qStr, qArgs := q.Build()
	k := &tables.APIKey{}
	if err := ws.env.GetDBHandle().Raw(qStr, qArgs...).Scan(&k).Error; err != nil {
		return nil, err
	}
	return k, nil
}

func parseRequest(r *http.Request) (*webhook_data.WebhookData, error) {
	if r.Header.Get("X-Github-Event") != "" {
		return github.ParseRequest(r)
	}
	if r.Header.Get("X-Event-Key") != "" {
		return bitbucket.ParseRequest(r)
	}
	return nil, status.UnimplementedErrorf("failed to classify Git provider from webhook request: %+v", r)
}

func (ws *workflowService) checkStartWorkflowPreconditions(ctx context.Context) error {
	if ws.env.GetDBHandle() == nil {
		return status.FailedPreconditionError("database not configured")
	}
	if ws.env.GetAuthenticator() == nil {
		return status.FailedPreconditionError("anonymous workflow access is not supported")
	}
	if ws.env.GetRemoteExecutionService() == nil {
		return status.UnavailableError("Remote execution not configured.")
	}
	return nil
}

func (ws *workflowService) getBazelFlags(ak *tables.APIKey, instanceName string) ([]string, error) {
	flags := []string{
		"--build_metadata=USER=" + buildbuddyCIUserName,
		"--build_metadata=HOST=" + buildbuddyCIHostName,
		"--remote_header=x-buildbuddy-api-key=" + ak.Value,
		"--remote_instance_name=" + instanceName,
	}
	if bbURL := ws.env.GetConfigurator().GetAppBuildBuddyURL(); bbURL != "" {
		u, err := url.Parse(bbURL)
		if err != nil {
			return nil, err
		}
		u.Path = path.Join(u.Path, "invocation")
		flags = append(flags, fmt.Sprintf("--bes_results_url=%s/", u))
	}
	if eventsAPIURL := ws.env.GetConfigurator().GetAppEventsAPIURL(); eventsAPIURL != "" {
		flags = append(flags, "--bes_backend="+eventsAPIURL)
	}
	return flags, nil
}

func (ws *workflowService) startWorkflow(webhookID string, r *http.Request) error {
	ctx := r.Context()
	if err := ws.checkStartWorkflowPreconditions(ctx); err != nil {
		return err
	}
	webhookData, err := parseRequest(r)
	if err != nil {
		log.Printf("error processing webhook request: %s", err)
		return err
	}
	if webhookData == nil {
		return nil
	}
	log.Printf("Parsed webhook payload: %+v", webhookData)
	wf, err := ws.readWorkflowForWebhook(ctx, webhookID)
	if err != nil {
		return err
	}
	log.Printf("Found workflow %v matching webhook %q", wf, webhookID)

	key, err := ws.apiKeyForWorkflow(ctx, wf)
	if err != nil {
		return err
	}
	ctx = ws.env.GetAuthenticator().AuthContextFromAPIKey(ctx, key.Value)
	if ctx, err = prefix.AttachUserPrefixToContext(ctx, ws.env); err != nil {
		return err
	}
	in := instanceName(webhookData)
	ad, err := ws.createActionForWorkflow(ctx, wf, webhookData, key, in)
	if err != nil {
		return err
	}

	executionID, err := ws.env.GetRemoteExecutionService().Dispatch(ctx, &repb.ExecuteRequest{
		InstanceName:    in,
		SkipCacheLookup: true,
		ActionDigest:    ad,
	})
	if err != nil {
		return err
	}
	log.Printf("Started workflow execution (ID: %q)", executionID)
	return nil
}

func (ws *workflowService) ServeHTTP(w http.ResponseWriter, r *http.Request) {
	workflowMatch := workflowURLMatcher.FindStringSubmatch(r.URL.Path)
	if len(workflowMatch) != 2 {
		http.Error(w, "workflow URL not recognized", http.StatusNotFound)
		return
	}
	webhookID := workflowMatch[1]
	if err := ws.startWorkflow(webhookID, r); err != nil {
		http.Error(w, err.Error(), http.StatusBadRequest)
		return
	}
	w.Write([]byte("OK"))
}<|MERGE_RESOLUTION|>--- conflicted
+++ resolved
@@ -46,28 +46,6 @@
 	return strings.ToLower(u.String()), nil
 }
 
-<<<<<<< HEAD
-func assembleRepoURL(wd *webhook_data.WebhookData, wf *tables.Workflow) string {
-	// Use the webhook data for the Repo URL, since it contains the "canonical"
-	// URL from the Git provider's API. The table URL may contain wonky stuff
-	// like `git+ssh://`, `git@github.com:foo/bar`, etc.
-	authURL := wd.RepoURL
-	u, err := url.Parse(authURL)
-	if err == nil {
-		if wf.Username != "" {
-			u.User = url.UserPassword(wf.Username, wf.AccessToken)
-			authURL = u.String()
-		} else if wf.AccessToken != "" {
-			u.User = url.UserPassword(wf.AccessToken, "")
-			authURL = u.String()
-		}
-	}
-
-	return authURL
-}
-
-=======
->>>>>>> 1b066e0e
 func instanceName(wd *webhook_data.WebhookData) string {
 	// Note, we use a unique remote instance per repo URL, so that forked repos
 	// don't share the same cache as the base repo.
@@ -306,11 +284,16 @@
 		{Name: "CI_COMMIT_SHA", Value: wd.SHA},
 	}
 	if wd.IsTrusted() {
+		repoUser := wf.AccessToken
+		repoToken := ""
+		if wf.Username != "" {
+			repoUser = wf.Username
+			repoToken = wf.AccessToken
+		}
 		envVars = append(envVars, []*repb.Command_EnvironmentVariable{
 			{Name: "BUILDBUDDY_API_KEY", Value: ak.Value},
-			// TODO: For BitBucket, this will be user => username, token => app password
-			{Name: "REPO_USER", Value: wf.AccessToken},
-			{Name: "REPO_TOKEN", Value: ""},
+			{Name: "REPO_USER", Value: repoUser},
+			{Name: "REPO_TOKEN", Value: repoToken},
 		}...)
 	}
 	conf := ws.env.GetConfigurator()
