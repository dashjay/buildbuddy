--- conflicted
+++ resolved
@@ -248,10 +248,7 @@
 	}
 }
 
-<<<<<<< HEAD
 func (r *statsRecorder) handleTask(ctx context.Context, task *recordStatsTask) {
-	log.Infof("Recording stats")
-
 	start := time.Now()
 	defer func() {
 		metrics.StatsRecorderDuration.Observe(float64(time.Since(start).Microseconds()))
@@ -295,36 +292,6 @@
 		alert.UnexpectedEvent(
 			"webhook_channel_buffer_full",
 			"Failed to notify webhook: channel buffer is full")
-=======
-				updated, err := r.env.GetInvocationDB().UpdateInvocation(ctx, ti)
-				if err != nil {
-					log.Errorf("Failed to write cache stats for invocation: %s", err)
-				}
-				// Cleanup regardless of whether the stats are flushed successfully to
-				// the DB (since we won't retry the flush and we don't need these stats
-				// for any other purpose).
-				hit_tracker.CleanupCacheStats(ctx, r.env, task.invocationJWT.id)
-				if !updated {
-					log.Warningf("Attempt %d of invocation %s pre-empted by more recent attempt, no cache stats flushed.", task.invocationJWT.attempt, task.invocationJWT.id)
-					// Don't notify the webhook; the more recent attempt should trigger
-					// the notification when it is finalized.
-					continue
-				}
-
-				// Once cache stats are populated, notify the onStatsRecorded channel in
-				// a non-blocking fashion.
-				select {
-				case r.onStatsRecorded <- task.invocationJWT:
-					break
-				default:
-					alert.UnexpectedEvent(
-						"webhook_channel_buffer_full",
-						"Failed to notify webhook: channel buffer is full")
-				}
-			}
-			return nil
-		})
->>>>>>> b971d48f
 	}
 }
 
