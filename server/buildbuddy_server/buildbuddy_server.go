--- conflicted
+++ resolved
@@ -168,15 +168,10 @@
 		allowedRPCs = append(allowedRPCs, role_filter.GroupDeveloperRPCs...)
 	}
 	return &uspb.GetUserResponse{
-<<<<<<< HEAD
-		DisplayUser: tu.ToProto(),
-		UserGroup:   makeGroups(tu.Groups),
-		AllowedRpc:  allowedRPCs,
-=======
 		DisplayUser:     tu.ToProto(),
 		UserGroup:       makeGroups(tu.Groups),
 		SelectedGroupId: selectedGroupID(req.GetRequestContext().GetGroupId(), tu.Groups),
->>>>>>> 58cb4460
+		AllowedRpc:      allowedRPCs,
 	}, nil
 }
 
