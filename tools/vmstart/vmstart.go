--- conflicted
+++ resolved
@@ -111,13 +111,8 @@
 	if err != nil {
 		log.Fatalf("Error creating container: %s", err)
 	}
-<<<<<<< HEAD
-	if err := c.PullImage(ctx); err != nil {
-		log.Fatalf("Unable to pull image: %s", err)
-=======
-	if err := c.PullImageIfNecessary(ctx, container.PullCredentials{}); err != nil {
+	if err := container.PullImageIfNecessary(ctx, c, container.PullCredentials{}); err != nil {
 		log.Fatalf("Unable to PullImageIfNecessary: %s", err)
->>>>>>> af44e52e
 	}
 	if err := c.Create(ctx, opts.ActionWorkingDirectory); err != nil {
 		log.Fatalf("Unable to Create container: %s", err)
